<<<<<<< HEAD
﻿'use strict';

// ESM bootstrap that loads the CommonJS server entry (app.cjs).
// - Loads dotenv if present in backend/.env (non-fatal).
// - Prefer app.cjs; fall back to app.js (only if app.cjs missing).
// - Exits with non-zero status if no entry is found or load fails.
import path from 'path';
import { fileURLToPath } from 'url';
import { createRequire } from 'module';

const require = createRequire(import.meta.url);
const __dirname = path.dirname(fileURLToPath(import.meta.url));

(function bootstrap() {
  try {
    // Load dotenv from backend/.env if present (optional)
    try {
      const dotenvPath = path.join(__dirname, '.env');
      if (require('fs').existsSync(dotenvPath)) {
        require('dotenv').config({ path: dotenvPath });
      }
    } catch (err) {
      // ignore: dotenv optional
    }

    // Candidate server entries to try (prefer CommonJS app.cjs)
    const candidates = [
      path.join(__dirname, 'app.cjs'),
      path.join(__dirname, 'app.js'),
    ];

    let entry = null;
    const fs = require('fs');
    for (const candidate of candidates) {
      try {
        if (fs.existsSync(candidate)) {
          entry = candidate;
          break;
        }
      } catch (e) {
        // continue
      }
    }

    if (!entry) {
      console.error('[bootstrap] No server entry found. Looked for app.cjs and app.js in', __dirname);
      process.exit(1);
    }

    console.log(`[bootstrap] Loading CommonJS entry: ${entry}`);
    require(entry);
  } catch (err) {
    console.error('[bootstrap] Failed to load backend server entry:', err && err.stack ? err.stack : err);
=======
// backend/app.js
// Clean bootstrap loader: Always load backend/app.cjs
'use strict';

const path = require('path');

(async () => {
  try {
    const entry = path.join(__dirname, 'app.cjs');
    console.log(`[bootstrap] Loading CommonJS entry: ${entry}`);
    require(entry);
  } catch (err) {
    console.error('[bootstrap] Failed to load app.cjs:', err);
>>>>>>> 2272fd5d
    process.exit(1);
  }
})();<|MERGE_RESOLUTION|>--- conflicted
+++ resolved
@@ -1,58 +1,3 @@
-<<<<<<< HEAD
-﻿'use strict';
-
-// ESM bootstrap that loads the CommonJS server entry (app.cjs).
-// - Loads dotenv if present in backend/.env (non-fatal).
-// - Prefer app.cjs; fall back to app.js (only if app.cjs missing).
-// - Exits with non-zero status if no entry is found or load fails.
-import path from 'path';
-import { fileURLToPath } from 'url';
-import { createRequire } from 'module';
-
-const require = createRequire(import.meta.url);
-const __dirname = path.dirname(fileURLToPath(import.meta.url));
-
-(function bootstrap() {
-  try {
-    // Load dotenv from backend/.env if present (optional)
-    try {
-      const dotenvPath = path.join(__dirname, '.env');
-      if (require('fs').existsSync(dotenvPath)) {
-        require('dotenv').config({ path: dotenvPath });
-      }
-    } catch (err) {
-      // ignore: dotenv optional
-    }
-
-    // Candidate server entries to try (prefer CommonJS app.cjs)
-    const candidates = [
-      path.join(__dirname, 'app.cjs'),
-      path.join(__dirname, 'app.js'),
-    ];
-
-    let entry = null;
-    const fs = require('fs');
-    for (const candidate of candidates) {
-      try {
-        if (fs.existsSync(candidate)) {
-          entry = candidate;
-          break;
-        }
-      } catch (e) {
-        // continue
-      }
-    }
-
-    if (!entry) {
-      console.error('[bootstrap] No server entry found. Looked for app.cjs and app.js in', __dirname);
-      process.exit(1);
-    }
-
-    console.log(`[bootstrap] Loading CommonJS entry: ${entry}`);
-    require(entry);
-  } catch (err) {
-    console.error('[bootstrap] Failed to load backend server entry:', err && err.stack ? err.stack : err);
-=======
 // backend/app.js
 // Clean bootstrap loader: Always load backend/app.cjs
 'use strict';
@@ -66,7 +11,6 @@
     require(entry);
   } catch (err) {
     console.error('[bootstrap] Failed to load app.cjs:', err);
->>>>>>> 2272fd5d
     process.exit(1);
   }
 })();