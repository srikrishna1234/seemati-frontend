// src/admin/AdminProductList.js
import React, { useEffect, useState } from "react";
import { useNavigate } from "react-router-dom";
import { getImageUrl, getImageUrls } from "../utils/imageUtils";

export default function AdminProductList() {
  const [products, setProducts] = useState([]);
  const [loading, setLoading] = useState(true);
  const [error, setError] = useState(null);
  const [pageSize, setPageSize] = useState(10);
  const navigate = useNavigate();

  // Use REACT_APP_API_URL if provided (must be set in .env for prod builds).
  // If empty, the fetch uses relative URLs (works with `proxy` in package.json during dev).
  const API_BASE = (process.env.REACT_APP_API_URL || "").replace(/\/+$/, "");

  // ADMIN token used for admin-only endpoints in dev (fallback provided).
  // **Do not store real secrets client-side in production.**
  const ADMIN_TOKEN = process.env.REACT_APP_ADMIN_TOKEN || "seemati123";

  // Candidate endpoints (will try sequentially)
  function candidateUrls(page, limit) {
    const qs = `?page=${page}&limit=${limit}`;
    const paths = [
<<<<<<< HEAD
      "/admin-api",           // try admin router root (returns {items: [...]})
      "/admin-api/products",  // explicit admin products route
      "/api/products",        // alternate upload/compat routes
      "/products",            // public route (last resort)
    ];

=======
      "/admin-api/products",
      "/api/products",
      "/products", // last resort — your backend may not expose this
    ];
    // full URLs if API_BASE set, otherwise relative paths
>>>>>>> 2272fd5d
    return paths.map((p) => (API_BASE ? `${API_BASE}${p}${qs}` : `${p}${qs}`));
  }

  async function tryFetch(urls) {
    // tries each URL in order and returns the first OK response (json)
    for (const u of urls) {
      try {
        const res = await fetch(u, { credentials: "include" });
        if (res.ok) {
<<<<<<< HEAD
          const body = await res.json();
          return { body, usedUrl: u, status: res.status };
        } else {
          console.warn(`[AdminProductList] ${u} returned ${res.status}`);
        }
      } catch (err) {
        console.warn(`[AdminProductList] fetch ${u} error:`, err);
      }
    }
=======
          // parse json and return object { data, usedUrl }
          const body = await res.json();
          return { body, usedUrl: u, status: res.status };
        } else {
          // record non-OK to show later, but keep trying
          console.warn(`[AdminProductList] ${u} returned ${res.status}`);
        }
      } catch (err) {
        // network error — e.g., backend down, CORS, etc.
        console.warn(`[AdminProductList] fetch ${u} error:`, err);
      }
    }
    // none succeeded
>>>>>>> 2272fd5d
    throw new Error("No usable endpoint responded OK");
  }

  async function fetchProducts() {
    setLoading(true);
    setError(null);
    try {
      const urls = candidateUrls(1, pageSize);
      const result = await tryFetch(urls);
<<<<<<< HEAD
      const data = result.body;

      // Normalize product list from different possible shapes
      let list = [];
      // admin-api returns { items: [...] } in your backend
      if (Array.isArray(data)) list = data;
      else if (Array.isArray(data.items)) list = data.items;
      else if (Array.isArray(data.products)) list = data.products;
      else if (Array.isArray(data.products?.docs)) list = data.products.docs;
      else if (Array.isArray(data.products?.items)) list = data.products.items;
      else list = data.products ?? data.items ?? [];
=======
      // Normalize product list from different possible shapes
      const data = result.body;
      let list = [];
      if (Array.isArray(data)) list = data;
      else if (Array.isArray(data.products)) list = data.products;
      else if (Array.isArray(data.products?.docs)) list = data.products.docs || [];
      else list = data.products ?? [];
>>>>>>> 2272fd5d

      setProducts(list);
      console.log(`[AdminProductList] loaded from ${result.usedUrl} (status ${result.status})`);
    } catch (err) {
      console.error("Failed to load products", err);
<<<<<<< HEAD
=======
      // Provide helpful error text including which URLs were attempted
>>>>>>> 2272fd5d
      const attempted = candidateUrls(1, pageSize).join("  \n");
      setError(`Failed to load products. Tried endpoints:\n${attempted}\n\nConsole has details.`);
      setProducts([]);
    } finally {
      setLoading(false);
    }
  }

  useEffect(() => {
    fetchProducts();
    // eslint-disable-next-line react-hooks/exhaustive-deps
  }, [pageSize]);

  async function handleDelete(prod) {
    const id = prod._id ?? prod.id ?? prod.slug;
    if (!id) return alert("Missing product id");
    if (!window.confirm(`Delete "${prod.title ?? prod.name ?? id}" ?`)) return;
    try {
      const base = API_BASE || "";
      const res = await fetch(`${base}/admin-api/products/${encodeURIComponent(id)}`, {
        method: "DELETE",
        credentials: "include",
        headers: {
          "Content-Type": "application/json",
<<<<<<< HEAD
          "Authorization": `Bearer ${ADMIN_TOKEN}`,
=======
          "Authorization": `Bearer ${ADMIN_TOKEN}`, // added auth header
>>>>>>> 2272fd5d
        },
      });
      if (!res.ok) {
        const txt = await res.text().catch(() => "");
        throw new Error(`Delete failed: ${res.status} ${txt}`);
      }
      await fetchProducts();
    } catch (err) {
      console.error("Delete error", err);
      alert("Delete failed: " + (err.message || err));
    }
  }

  function handleEdit(prod) {
    const id = prod._id ?? prod.id ?? prod.slug;
    if (!id) {
      alert("Product id/slug missing — cannot edit.");
      console.error("Edit attempted but product has no id/slug:", prod);
      return;
    }
    const primary = `/admin/products/${encodeURIComponent(id)}/edit`;
    const fallback = `/admin/products/edit/${encodeURIComponent(id)}`;
    try {
      navigate(primary);
    } catch (err) {
      try {
        navigate(fallback);
      } catch (err2) {
        if (window.confirm("Unable to open edit route in-app. Open edit page in a new tab?")) {
          window.open(primary, "_blank");
        }
      }
    }
  }

  function handlePreview(prod) {
    const slugOrId = prod.slug ?? prod._id ?? prod.id;
    if (!slugOrId) return alert("Cannot preview: slug/id missing");
    window.open(`/product/${slugOrId}`, "_blank");
  }

  function handleAdd() {
    navigate("/admin/products/add");
  }

  function renderImageForProduct(p) {
    const images = getImageUrls(p.images ?? p.gallery ?? []);
    if (images.length) return images[0];
    const raw = p.thumbnail ?? p.image ?? p.imageUrl ?? "";
    if (raw) return getImageUrl(raw);
    return getImageUrl("");
  }

  return (
    <div style={{ padding: 20 }}>
      <header style={{ display: "flex", alignItems: "center", justifyContent: "space-between", marginBottom: 18 }}>
        <h1 style={{ margin: 0 }}>Products</h1>
        <div style={{ display: "flex", gap: 8, alignItems: "center" }}>
          <input
            aria-label="per-page"
            value={pageSize}
            onChange={(e) => setPageSize(Math.max(1, Number(e.target.value || 10)))}
            style={{ width: 90, padding: "6px 8px" }}
          />
          <button onClick={handleAdd} style={{ padding: "8px 12px", background: "#6b21a8", color: "#fff", border: "none", borderRadius: 6 }}>
            Add
          </button>
        </div>
      </header>

      {loading ? (
        <div>Loading products…</div>
      ) : error ? (
        <div style={{ color: "#b91c1c", whiteSpace: "pre-wrap" }}>Error loading products: {error}</div>
      ) : products.length === 0 ? (
        <div>No products found.</div>
      ) : (
        <div style={{ overflowX: "auto" }}>
          <table style={{ width: "100%", borderCollapse: "collapse", minWidth: 760 }}>
            <thead>
              <tr style={{ textAlign: "left", borderBottom: "1px solid #eee" }}>
                <th style={{ padding: "12px 8px", width: 40 }}>#</th>
                <th style={{ padding: "12px 8px", width: 120 }}>Image</th>
                <th style={{ padding: "12px 8px" }}>Title</th>
                <th style={{ padding: "12px 8px", width: 220 }}>Slug</th>
                <th style={{ padding: "12px 8px", width: 100 }}>Price</th>
                <th style={{ padding: "12px 8px", width: 180 }}>Actions</th>
              </tr>
            </thead>
            <tbody>
              {products.map((p, idx) => {
                const id = p._id ?? p.id ?? p.slug ?? String(idx);
                const img = renderImageForProduct(p);
                return (
                  <tr key={id} style={{ borderBottom: "1px solid #f3f3f3" }}>
                    <td style={{ padding: "14px 8px" }}>{idx + 1}</td>
                    <td style={{ padding: "12px 8px" }}>
                      <div style={{ width: 80, height: 80, borderRadius: 8, overflow: "hidden", border: "1px solid #f3f3f3", display: "flex", alignItems: "center", justifyContent: "center", background: "#fff" }}>
                        {img ? (
                          <img
                            alt={p.title}
                            src={img}
                            style={{ width: "100%", height: "100%", objectFit: "contain" }}
                            onError={(e) => {
                              e.target.onerror = null;
                              e.target.src = getImageUrl("");
                            }}
                          />
                        ) : (
                          <div style={{ color: "#9ca3af", fontSize: 12 }}>No image</div>
                        )}
                      </div>
                    </td>
                    <td style={{ padding: "12px 8px" }}>{p.title ?? p.name ?? "-"}</td>
                    <td style={{ padding: "12px 8px", color: "#6b7280" }}>{p.slug ?? "-"}</td>
                    <td style={{ padding: "12px 8px" }}>₹{Number(p.price ?? p.mrp ?? 0).toFixed(0)}</td>
                    <td style={{ padding: "12px 8px" }}>
                      <div style={{ display: "flex", gap: 8 }}>
                        <button onClick={() => handleEdit(p)} style={{ padding: "6px 10px", borderRadius: 6, border: "1px solid #e6e6e6", background: "#fff", cursor: "pointer" }}>
                          Edit
                        </button>
                        <button onClick={() => handleDelete(p)} style={{ padding: "6px 10px", borderRadius: 6, border: "1px solid #e6e6e6", background: "#fff", cursor: "pointer", color: "#dc2626" }}>
                          Delete
                        </button>
                        <button onClick={() => handlePreview(p)} title="Preview product" style={{ padding: "6px 10px", borderRadius: 6, border: "1px solid #e6e6e6", background: "#fff" }}>
                          Preview
                        </button>
                      </div>
                    </td>
                  </tr>
                );
              })}
            </tbody>
          </table>
        </div>
      )}
    </div>
  );
}<|MERGE_RESOLUTION|>--- conflicted
+++ resolved
@@ -22,20 +22,11 @@
   function candidateUrls(page, limit) {
     const qs = `?page=${page}&limit=${limit}`;
     const paths = [
-<<<<<<< HEAD
-      "/admin-api",           // try admin router root (returns {items: [...]})
-      "/admin-api/products",  // explicit admin products route
-      "/api/products",        // alternate upload/compat routes
-      "/products",            // public route (last resort)
-    ];
-
-=======
       "/admin-api/products",
       "/api/products",
       "/products", // last resort — your backend may not expose this
     ];
     // full URLs if API_BASE set, otherwise relative paths
->>>>>>> 2272fd5d
     return paths.map((p) => (API_BASE ? `${API_BASE}${p}${qs}` : `${p}${qs}`));
   }
 
@@ -45,17 +36,6 @@
       try {
         const res = await fetch(u, { credentials: "include" });
         if (res.ok) {
-<<<<<<< HEAD
-          const body = await res.json();
-          return { body, usedUrl: u, status: res.status };
-        } else {
-          console.warn(`[AdminProductList] ${u} returned ${res.status}`);
-        }
-      } catch (err) {
-        console.warn(`[AdminProductList] fetch ${u} error:`, err);
-      }
-    }
-=======
           // parse json and return object { data, usedUrl }
           const body = await res.json();
           return { body, usedUrl: u, status: res.status };
@@ -69,7 +49,6 @@
       }
     }
     // none succeeded
->>>>>>> 2272fd5d
     throw new Error("No usable endpoint responded OK");
   }
 
@@ -79,19 +58,6 @@
     try {
       const urls = candidateUrls(1, pageSize);
       const result = await tryFetch(urls);
-<<<<<<< HEAD
-      const data = result.body;
-
-      // Normalize product list from different possible shapes
-      let list = [];
-      // admin-api returns { items: [...] } in your backend
-      if (Array.isArray(data)) list = data;
-      else if (Array.isArray(data.items)) list = data.items;
-      else if (Array.isArray(data.products)) list = data.products;
-      else if (Array.isArray(data.products?.docs)) list = data.products.docs;
-      else if (Array.isArray(data.products?.items)) list = data.products.items;
-      else list = data.products ?? data.items ?? [];
-=======
       // Normalize product list from different possible shapes
       const data = result.body;
       let list = [];
@@ -99,16 +65,12 @@
       else if (Array.isArray(data.products)) list = data.products;
       else if (Array.isArray(data.products?.docs)) list = data.products.docs || [];
       else list = data.products ?? [];
->>>>>>> 2272fd5d
 
       setProducts(list);
       console.log(`[AdminProductList] loaded from ${result.usedUrl} (status ${result.status})`);
     } catch (err) {
       console.error("Failed to load products", err);
-<<<<<<< HEAD
-=======
       // Provide helpful error text including which URLs were attempted
->>>>>>> 2272fd5d
       const attempted = candidateUrls(1, pageSize).join("  \n");
       setError(`Failed to load products. Tried endpoints:\n${attempted}\n\nConsole has details.`);
       setProducts([]);
@@ -133,11 +95,7 @@
         credentials: "include",
         headers: {
           "Content-Type": "application/json",
-<<<<<<< HEAD
-          "Authorization": `Bearer ${ADMIN_TOKEN}`,
-=======
           "Authorization": `Bearer ${ADMIN_TOKEN}`, // added auth header
->>>>>>> 2272fd5d
         },
       });
       if (!res.ok) {
